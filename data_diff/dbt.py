import json
import os
import re
import time
import webbrowser
from typing import List, Optional, Dict, Tuple, Union
import keyring
import pydantic
import rich
from rich.prompt import Confirm, Prompt

from data_diff.errors import DataDiffCustomSchemaNoConfigError, DataDiffDbtProjectVarsNotFoundError

from . import connect_to_table, diff_tables, Algorithm
from .cloud import DatafoldAPI, TCloudApiDataDiff, TCloudApiOrgMeta, get_or_create_data_source
<<<<<<< HEAD
from .dbt_parser import DbtParser, PROJECT_FILE
from .diff_tables import DiffResultWrapper
from .format import jsonify
=======
from .dbt_parser import DbtParser, PROJECT_FILE, TDatadiffConfig
>>>>>>> 2f541ec3
from .tracking import (
    bool_ask_for_email,
    create_email_signup_event_json,
    set_entrypoint_name,
    set_dbt_user_id,
    set_dbt_version,
    set_dbt_project_id,
    create_end_event_json,
    create_start_event_json,
    send_event_json,
    is_tracking_enabled,
)
from .utils import (
    dbt_diff_string_template,
    getLogger,
    columns_added_template,
    columns_removed_template,
    no_differences_template,
    columns_type_changed_template,
    run_as_daemon,
    truncate_error,
    print_version_info,
)

logger = getLogger(__name__)


class TDiffVars(pydantic.BaseModel):
    dev_path: List[str]
    prod_path: List[str]
    primary_keys: List[str]
    connection: Dict[str, Optional[str]]
    threads: Optional[int] = None
    where_filter: Optional[str] = None
    include_columns: List[str]
    exclude_columns: List[str]


def dbt_diff(
    profiles_dir_override: Optional[str] = None,
    project_dir_override: Optional[str] = None,
    is_cloud: bool = False,
    dbt_selection: Optional[str] = None,
<<<<<<< HEAD
    json_output: bool = False,
=======
    state: Optional[str] = None,
>>>>>>> 2f541ec3
) -> None:
    print_version_info()
    diff_threads = []
    set_entrypoint_name("CLI-dbt")
    dbt_parser = DbtParser(profiles_dir_override, project_dir_override, state)
    models = dbt_parser.get_models(dbt_selection)
    config = dbt_parser.get_datadiff_config()
    _initialize_events(dbt_parser.dbt_user_id, dbt_parser.dbt_version, dbt_parser.dbt_project_id)


    if not state and not (config.prod_database or config.prod_schema):
        doc_url = "https://docs.datafold.com/development_testing/open_source#configure-your-dbt-project"
        raise DataDiffDbtProjectVarsNotFoundError(
            f"""vars: data_diff: section not found in dbt_project.yml.\n\nTo solve this, please configure your dbt project: \n{doc_url}\n\nOr specify a production manifest using the `--state` flag."""
        )

    if is_cloud:
        api = _initialize_api()
        # exit so the user can set the key
        if not api:
            return
        org_meta = api.get_org_meta()

        if config.datasource_id is None:
            rich.print("[red]Data source ID not found in dbt_project.yml")
            is_create_data_source = Confirm.ask("Would you like to create a new data source?")
            if is_create_data_source:
                config.datasource_id = get_or_create_data_source(api=api, dbt_parser=dbt_parser)
                rich.print(f'To use the data source in next runs, please, update your "{PROJECT_FILE}" with a block:')
                rich.print(f"[green]vars:\n  data_diff:\n    datasource_id: {config.datasource_id}\n")
                rich.print(
                    "Read more about Datafold vars in docs: "
                    "https://docs.datafold.com/os_diff/dbt_integration/#configure-a-data-source\n"
                )
            else:
                raise ValueError(
                    "Datasource ID not found, include it as a dbt variable in the dbt_project.yml. "
                    "\nvars:\n data_diff:\n   datasource_id: 1234"
                )

        data_source = api.get_data_source(config.datasource_id)
        dbt_parser.set_casing_policy_for(connection_type=data_source.type)
        rich.print("[green][bold]\nDiffs in progress...[/][/]\n")

    else:
        dbt_parser.set_connection()

    for model in models:
        diff_vars = _get_diff_vars(dbt_parser, config, model)

        # we won't always have a prod path when using state
        # when the model DNE in prod manifest, skip the model diff
        if (
            state and len(diff_vars.prod_path) < 2
        ):  # < 2 because some providers like databricks can legitimately have *only* 2
            diff_output_str = _diff_output_base(".".join(diff_vars.dev_path), ".".join(diff_vars.prod_path))
            diff_output_str += "[green]New model: nothing to diff![/] \n"
            rich.print(diff_output_str)
            continue

        if diff_vars.primary_keys:
            if is_cloud:
                diff_thread = run_as_daemon(_cloud_diff, diff_vars, config.datasource_id, api, org_meta)
                diff_threads.append(diff_thread)
            else:
                _local_diff(diff_vars, json_output)
        else:
            rich.print(
                _diff_output_base(".".join(diff_vars.dev_path), ".".join(diff_vars.prod_path))
                + "Skipped due to unknown primary key. Add uniqueness tests, meta, or tags.\n"
            )

    # wait for all threads
    if diff_threads:
        for thread in diff_threads:
            thread.join()


def _get_diff_vars(
    dbt_parser: "DbtParser",
    config: TDatadiffConfig,
    model,
) -> TDiffVars:
    dev_database = model.database
    dev_schema = model.schema_

    primary_keys = dbt_parser.get_pk_from_model(model, dbt_parser.unique_columns, "primary-key")

    # prod path is constructed via configuration or the prod manifest via --state
    if dbt_parser.prod_manifest_obj:
        prod_database, prod_schema = _get_prod_path_from_manifest(model, dbt_parser.prod_manifest_obj)
    else:
        prod_database, prod_schema = _get_prod_path_from_config(config, model, dev_database, dev_schema)

    if dbt_parser.requires_upper:
        dev_qualified_list = [x.upper() for x in [dev_database, dev_schema, model.alias] if x]
        prod_qualified_list = [x.upper() for x in [prod_database, prod_schema, model.alias] if x]
        primary_keys = [x.upper() for x in primary_keys]
    else:
        dev_qualified_list = [x for x in [dev_database, dev_schema, model.alias] if x]
        prod_qualified_list = [x for x in [prod_database, prod_schema, model.alias] if x]

    datadiff_model_config = dbt_parser.get_datadiff_model_config(model.meta)

    return TDiffVars(
        dev_path=dev_qualified_list,
        prod_path=prod_qualified_list,
        primary_keys=primary_keys,
        connection=dbt_parser.connection,
        threads=dbt_parser.threads,
        where_filter=datadiff_model_config.where_filter,
        include_columns=datadiff_model_config.include_columns,
        exclude_columns=datadiff_model_config.exclude_columns,
    )


<<<<<<< HEAD
def _local_diff(diff_vars: TDiffVars, json_output: bool = False) -> None:
=======
def _get_prod_path_from_config(config, model, dev_database, dev_schema) -> Tuple[str, str]:
    # "custom" dbt config database
    if model.config.database:
        prod_database = model.config.database
    elif config.prod_database:
        prod_database = config.prod_database
    else:
        prod_database = dev_database

    # prod schema name differs from dev schema name
    if config.prod_schema:
        custom_schema = model.config.schema_

        # the model has a custom schema config(schema='some_schema')
        if custom_schema:
            if not config.prod_custom_schema:
                raise DataDiffCustomSchemaNoConfigError(
                    f"Found a custom schema on model {model.name}, but no value for\nvars:\n  data_diff:\n    prod_custom_schema:\nPlease set a value or utilize the `--state` flag!\n\n"
                    + "For more details see: https://docs.datafold.com/development_testing/open_source"
                )
            prod_schema = config.prod_custom_schema.replace("<custom_schema>", custom_schema)
            # no custom schema, use the default
        else:
            prod_schema = config.prod_schema
    else:
        prod_schema = dev_schema
    return prod_database, prod_schema


def _get_prod_path_from_manifest(model, prod_manifest) -> Union[Tuple[str, str], Tuple[None, None]]:
    prod_database = None
    prod_schema = None
    prod_model = prod_manifest.nodes.get(model.unique_id, None)
    if prod_model:
        prod_database = prod_model.database
        prod_schema = prod_model.schema_
    return prod_database, prod_schema


def _local_diff(diff_vars: TDiffVars) -> None:
>>>>>>> 2f541ec3
    dev_qualified_str = ".".join(diff_vars.dev_path)
    prod_qualified_str = ".".join(diff_vars.prod_path)
    diff_output_str = _diff_output_base(dev_qualified_str, prod_qualified_str)

    table1 = connect_to_table(diff_vars.connection, dev_qualified_str, tuple(diff_vars.primary_keys), diff_vars.threads)
    table2 = connect_to_table(
        diff_vars.connection, prod_qualified_str, tuple(diff_vars.primary_keys), diff_vars.threads
    )

    table1_columns = table1.get_schema()
    try:
        table2_columns = table2.get_schema()
    # Not ideal, but we don't have more specific exceptions yet
    except Exception as ex:
        logger.debug(ex)
        diff_output_str += "[red]New model or no access to prod table.[/] \n"
        rich.print(diff_output_str)
        return

    table1_column_names = set(table1_columns.keys())
    table2_column_names = set(table2_columns.keys())
    column_set = table1_column_names.intersection(table2_column_names)
    columns_added = table1_column_names.difference(table2_column_names)
    columns_removed = table2_column_names.difference(table1_column_names)
    # col type is i = 1 in tuple
    columns_type_changed = {
        k for k, v in table1_columns.items() if k in table2_columns and v[1] != table2_columns[k][1]
    }

    if columns_added:
        diff_output_str += columns_added_template(columns_added)

    if columns_removed:
        diff_output_str += columns_removed_template(columns_removed)

    if columns_type_changed:
        diff_output_str += columns_type_changed_template(columns_type_changed)
        column_set = column_set.difference(columns_type_changed)

    column_set = column_set - set(diff_vars.primary_keys)

    if diff_vars.include_columns:
        column_set = {x for x in column_set if x.upper() in [y.upper() for y in diff_vars.include_columns]}

    if diff_vars.exclude_columns:
        column_set = {x for x in column_set if x.upper() not in [y.upper() for y in diff_vars.exclude_columns]}

    extra_columns = tuple(column_set)

    diff: DiffResultWrapper = diff_tables(
        table1,
        table2,
        threaded=True,
        algorithm=Algorithm.JOINDIFF,
        extra_columns=extra_columns,
        where=diff_vars.where_filter,
        skip_null_keys=True,
    )
    if json_output:
        # drain the iterator to get accumulated stats in diff.info_tree
        list(diff)

        print(json.dumps(jsonify(diff, with_summary=True, with_columns={
            "added": columns_added,
            "removed": columns_removed,
            "changed": columns_type_changed,
        })))
        return

    if list(diff):
        diff_output_str += f"{diff.get_stats_string(is_dbt=True)} \n"
        rich.print(diff_output_str)
    else:
        diff_output_str += no_differences_template()
        rich.print(diff_output_str)


def _initialize_api() -> Optional[DatafoldAPI]:
    datafold_host = os.environ.get("DATAFOLD_HOST")
    if datafold_host is None:
        datafold_host = "https://app.datafold.com"
    datafold_host = datafold_host.rstrip("/")
    rich.print(f"Cloud datafold host: {datafold_host}")

    api_key = os.environ.get("DATAFOLD_API_KEY")
    if not api_key:
        rich.print("[red]API key not found. Getting from the keyring service")
        api_key = keyring.get_password("data-diff", "DATAFOLD_API_KEY")
        if not api_key:
            rich.print("[red]API key not found, add it as an environment variable called DATAFOLD_API_KEY.")

            yes_or_no = Confirm.ask("Would you like to generate a new API key?")
            if yes_or_no:
                webbrowser.open(f"{datafold_host}/login?next={datafold_host}/users/me")
                rich.print('After generating, please, perform in the terminal "export DATAFOLD_API_KEY=<key>"')
                return None
            else:
                raise ValueError("Cannot initialize API because the API key is not provided")

    rich.print("Saving the API key to the system keyring service")
    try:
        keyring.set_password("data-diff", "DATAFOLD_API_KEY", api_key)
    except Exception as e:
        rich.print(f"[red]Failed when saving the API key to the system keyring service. Reason: {e}")

    return DatafoldAPI(api_key=api_key, host=datafold_host)


def _cloud_diff(diff_vars: TDiffVars, datasource_id: int, api: DatafoldAPI, org_meta: TCloudApiOrgMeta) -> None:
    diff_output_str = _diff_output_base(".".join(diff_vars.dev_path), ".".join(diff_vars.prod_path))
    payload = TCloudApiDataDiff(
        data_source1_id=datasource_id,
        data_source2_id=datasource_id,
        table1=diff_vars.prod_path,
        table2=diff_vars.dev_path,
        pk_columns=diff_vars.primary_keys,
        filter1=diff_vars.where_filter,
        filter2=diff_vars.where_filter,
        include_columns=diff_vars.include_columns,
        exclude_columns=diff_vars.exclude_columns,
    )

    if is_tracking_enabled():
        event_json = create_start_event_json({"is_cloud": True, "datasource_id": datasource_id})
        run_as_daemon(send_event_json, event_json)

    start = time.monotonic()
    error = None
    diff_id = None
    diff_url = None
    try:
        diff_id = api.create_data_diff(payload=payload)
        diff_url = f"{api.host}/datadiffs/{diff_id}/overview"
        rich.print(f"{diff_vars.dev_path[-1]}: {diff_url}")

        if diff_id is None:
            raise Exception(f"Api response did not contain a diff_id")

        diff_results = api.poll_data_diff_results(diff_id)

        rows_added_count = diff_results.pks.exclusives[1]
        rows_removed_count = diff_results.pks.exclusives[0]

        rows_updated = diff_results.values.rows_with_differences
        total_rows = diff_results.values.total_rows
        rows_unchanged = int(total_rows) - int(rows_updated)
        diff_percent_list = {
            x.column_name: str(x.match) + "%" for x in diff_results.values.columns_diff_stats if x.match != 100.0
        }
        columns_added = diff_results.schema_.exclusive_columns[1]
        columns_removed = diff_results.schema_.exclusive_columns[0]
        column_type_changes = diff_results.schema_.column_type_differs

        if columns_added:
            diff_output_str += columns_added_template(columns_added)

        if columns_removed:
            diff_output_str += columns_removed_template(columns_removed)

        if column_type_changes:
            diff_output_str += columns_type_changed_template(column_type_changes)

        if any([rows_added_count, rows_removed_count, rows_updated]):
            diff_output = dbt_diff_string_template(
                rows_added_count,
                rows_removed_count,
                rows_updated,
                str(rows_unchanged),
                diff_percent_list,
                "Value Match Percent:",
            )
            diff_output_str += f"\n{diff_url}\n {diff_output} \n"
            rich.print(diff_output_str)
        else:
            diff_output_str += f"\n{diff_url}\n{no_differences_template()}\n"
            rich.print(diff_output_str)

    except BaseException as ex:  # Catch KeyboardInterrupt too
        error = ex
    finally:
        # we don't currently have much of this information
        # but I imagine a future iteration of this _cloud method
        # will poll for results
        if is_tracking_enabled():
            err_message = truncate_error(repr(error))
            event_json = create_end_event_json(
                is_success=error is None,
                runtime_seconds=time.monotonic() - start,
                data_source_1_type="",
                data_source_2_type="",
                table1_count=0,
                table2_count=0,
                diff_count=0,
                error=err_message,
                diff_id=diff_id,
                is_cloud=True,
                org_id=org_meta.org_id,
                org_name=org_meta.org_name,
                user_id=org_meta.user_id,
            )
            send_event_json(event_json)

        if error:
            rich.print(diff_output_str)
            if diff_id:
                diff_url = f"{api.host}/datadiffs/{diff_id}/overview"
                rich.print(f"{diff_url} \n")
            logger.error(error)


def _diff_output_base(dev_path: str, prod_path: str) -> str:
    return f"\n[green]{prod_path} <> {dev_path}[/] \n"


def _initialize_events(dbt_user_id: Optional[str], dbt_version: Optional[str], dbt_project_id: Optional[str]) -> None:
    set_dbt_user_id(dbt_user_id)
    set_dbt_version(dbt_version)
    set_dbt_project_id(dbt_project_id)
    _email_signup()


def _email_signup() -> None:
    email_regex = r'^[\w\.\+-]+@[\w\.-]+\.\w+$'
    prompt = "\nWould you like to be notified when a new data-diff version is available?\n\nEnter email or leave blank to opt out (we'll only ask once).\n"

    if bool_ask_for_email():
        while True:
            email_input = Prompt.ask(
                prompt=prompt,
                default="",
                show_default=False,
            )
            email = email_input.strip()

            if email == "" or re.match(email_regex, email):
                break

            prompt = ""
            rich.print("[red]Invalid email. Please enter a valid email or leave it blank to opt out.[/]")

        if email:
            event_json = create_email_signup_event_json(email)
            run_as_daemon(send_event_json, event_json)<|MERGE_RESOLUTION|>--- conflicted
+++ resolved
@@ -13,13 +13,9 @@
 
 from . import connect_to_table, diff_tables, Algorithm
 from .cloud import DatafoldAPI, TCloudApiDataDiff, TCloudApiOrgMeta, get_or_create_data_source
-<<<<<<< HEAD
-from .dbt_parser import DbtParser, PROJECT_FILE
+from .dbt_parser import DbtParser, PROJECT_FILE, TDatadiffConfig
 from .diff_tables import DiffResultWrapper
 from .format import jsonify
-=======
-from .dbt_parser import DbtParser, PROJECT_FILE, TDatadiffConfig
->>>>>>> 2f541ec3
 from .tracking import (
     bool_ask_for_email,
     create_email_signup_event_json,
@@ -63,11 +59,8 @@
     project_dir_override: Optional[str] = None,
     is_cloud: bool = False,
     dbt_selection: Optional[str] = None,
-<<<<<<< HEAD
     json_output: bool = False,
-=======
     state: Optional[str] = None,
->>>>>>> 2f541ec3
 ) -> None:
     print_version_info()
     diff_threads = []
@@ -184,9 +177,7 @@
     )
 
 
-<<<<<<< HEAD
-def _local_diff(diff_vars: TDiffVars, json_output: bool = False) -> None:
-=======
+
 def _get_prod_path_from_config(config, model, dev_database, dev_schema) -> Tuple[str, str]:
     # "custom" dbt config database
     if model.config.database:
@@ -226,8 +217,7 @@
     return prod_database, prod_schema
 
 
-def _local_diff(diff_vars: TDiffVars) -> None:
->>>>>>> 2f541ec3
+def _local_diff(diff_vars: TDiffVars, json_output: bool = False) -> None:
     dev_qualified_str = ".".join(diff_vars.dev_path)
     prod_qualified_str = ".".join(diff_vars.prod_path)
     diff_output_str = _diff_output_base(dev_qualified_str, prod_qualified_str)
