import json
import logging
import os
import time
import rich
from dataclasses import dataclass
from packaging.version import parse as parse_version
from typing import List, Optional, Dict, Tuple

import requests


def import_dbt():
    try:
        from dbt_artifacts_parser.parser import parse_run_results, parse_manifest
        from dbt.config.renderer import ProfileRenderer
        import yaml
    except ImportError:
        raise RuntimeError("Could not import 'dbt' package. You can install it using: pip install 'data-diff[dbt]'.")

    return parse_run_results, parse_manifest, ProfileRenderer, yaml


from .tracking import (
    set_entrypoint_name,
    create_end_event_json,
    create_start_event_json,
    send_event_json,
    is_tracking_enabled,
)
from .utils import get_from_dict_with_raise, run_as_daemon, truncate_error
from . import connect_to_table, diff_tables, Algorithm

RUN_RESULTS_PATH = "/target/run_results.json"
MANIFEST_PATH = "/target/manifest.json"
PROJECT_FILE = "/dbt_project.yml"
PROFILES_FILE = "/profiles.yml"
LOWER_DBT_V = "1.0.0"
UPPER_DBT_V = "1.4.2"


@dataclass
class DiffVars:
    dev_path: List[str]
    prod_path: List[str]
    primary_keys: List[str]
    datasource_id: str
    connection: Dict[str, str]


def dbt_diff(
    profiles_dir_override: Optional[str] = None, project_dir_override: Optional[str] = None, is_cloud: bool = False
) -> None:
    set_entrypoint_name("CLI-dbt")
    dbt_parser = DbtParser(profiles_dir_override, project_dir_override, is_cloud)
    models = dbt_parser.get_models()
    dbt_parser.set_project_dict()
    datadiff_variables = dbt_parser.get_datadiff_variables()
    config_prod_database = datadiff_variables.get("prod_database")
    config_prod_schema = datadiff_variables.get("prod_schema")
    datasource_id = datadiff_variables.get("datasource_id")

    if not is_cloud:
        dbt_parser.set_connection()

    if config_prod_database is None:
        raise ValueError(
            "Expected a value for prod_database: OR prod_database: AND prod_schema: under \nvars:\n  data_diff: "
        )

    for model in models:
        diff_vars = _get_diff_vars(dbt_parser, config_prod_database, config_prod_schema, model, datasource_id)

        if is_cloud and len(diff_vars.primary_keys) > 0:
            _cloud_diff(diff_vars)
        elif not is_cloud and len(diff_vars.primary_keys) > 0:
            _local_diff(diff_vars)
        else:
            rich.print(
                "[red]"
                + ".".join(diff_vars.prod_path)
                + " <> "
                + ".".join(diff_vars.dev_path)
                + "[/] \n"
                + "Skipped due to missing primary-key tag(s).\n"
            )

    rich.print("Diffs Complete!")


def _get_diff_vars(
    dbt_parser: "DbtParser",
    config_prod_database: Optional[str],
    config_prod_schema: Optional[str],
    model,
    datasource_id: int,
) -> DiffVars:
    dev_database = model.database
    dev_schema = model.schema_
    primary_keys = dbt_parser.get_primary_keys(model)

    prod_database = config_prod_database if config_prod_database else dev_database
    prod_schema = config_prod_schema if config_prod_schema else dev_schema

    if dbt_parser.requires_upper:
        dev_qualified_list = [x.upper() for x in [dev_database, dev_schema, model.alias]]
        prod_qualified_list = [x.upper() for x in [prod_database, prod_schema, model.alias]]
        primary_keys = [x.upper() for x in primary_keys]
    else:
        dev_qualified_list = [dev_database, dev_schema, model.alias]
        prod_qualified_list = [prod_database, prod_schema, model.alias]

    return DiffVars(dev_qualified_list, prod_qualified_list, primary_keys, datasource_id, dbt_parser.connection)


def _local_diff(diff_vars: DiffVars) -> None:
    column_diffs_str = ""
    dev_qualified_string = ".".join(diff_vars.dev_path)
    prod_qualified_string = ".".join(diff_vars.prod_path)

    table1 = connect_to_table(diff_vars.connection, dev_qualified_string, tuple(diff_vars.primary_keys))
    table2 = connect_to_table(diff_vars.connection, prod_qualified_string, tuple(diff_vars.primary_keys))

    table1_columns = list(table1.get_schema())
    try:
        table2_columns = list(table2.get_schema())
    # Not ideal, but we don't have more specific exceptions yet
    except Exception as ex:
        logging.info(ex)
        rich.print(
            "[red]"
            + prod_qualified_string
            + " <> "
            + dev_qualified_string
            + "[/] \n"
            + column_diffs_str
            + "[green]New model or no access to prod table.[/] \n"
        )
        return

    mutual_set = set(table1_columns) & set(table2_columns)
    table1_set_diff = list(set(table1_columns) - set(table2_columns))
    table2_set_diff = list(set(table2_columns) - set(table1_columns))

    if table1_set_diff:
        column_diffs_str += "Column(s) added: " + str(table1_set_diff) + "\n"

    if table2_set_diff:
        column_diffs_str += "Column(s) removed: " + str(table2_set_diff) + "\n"

    mutual_set = mutual_set - set(diff_vars.primary_keys)
    extra_columns = tuple(mutual_set)

    diff = diff_tables(table1, table2, threaded=True, algorithm=Algorithm.JOINDIFF, extra_columns=extra_columns)

    if list(diff):
        rich.print(
            "[red]"
            + prod_qualified_string
            + " <> "
            + dev_qualified_string
            + "[/] \n"
            + column_diffs_str
            + diff.get_stats_string(is_dbt=True)
            + "\n"
        )
    else:
        rich.print(
            "[red]"
            + prod_qualified_string
            + " <> "
            + dev_qualified_string
            + "[/] \n"
            + column_diffs_str
            + "[green]No row differences[/] \n"
        )


def _cloud_diff(diff_vars: DiffVars) -> None:
    api_key = os.environ.get("DATAFOLD_API_KEY")

    if diff_vars.datasource_id is None:
        raise ValueError(
            "Datasource ID not found, include it as a dbt variable in the dbt_project.yml. \nvars:\n data_diff:\n   datasource_id: 1234"
        )
    if api_key is None:
        raise ValueError("API key not found, add it as an environment variable called DATAFOLD_API_KEY.")

    url = "https://app.datafold.com/api/v1/datadiffs"

    payload = {
        "data_source1_id": diff_vars.datasource_id,
        "data_source2_id": diff_vars.datasource_id,
        "table1": diff_vars.prod_path,
        "table2": diff_vars.dev_path,
        "pk_columns": diff_vars.primary_keys,
    }

    headers = {
        "Authorization": f"Key {api_key}",
        "Content-Type": "application/json",
    }
    if is_tracking_enabled():
        event_json = create_start_event_json({"is_cloud": True, "datasource_id": diff_vars.datasource_id})
        run_as_daemon(send_event_json, event_json)

    start = time.monotonic()
    error = None
    diff_id = None
    try:
        response = requests.request("POST", url, headers=headers, json=payload, timeout=30)
        response.raise_for_status()
        data = response.json()
        diff_id = data["id"]
        # TODO in future we should support self hosted datafold
        diff_url = f"https://app.datafold.com/datadiffs/{diff_id}/overview"
        rich.print(
            "[red]"
            + ".".join(diff_vars.prod_path)
            + " <> "
            + ".".join(diff_vars.dev_path)
            + "[/] \n    Diff in progress: \n    "
            + diff_url
            + "\n"
        )
    except BaseException as ex:  # Catch KeyboardInterrupt too
        error = ex
    finally:
        # we don't currently have much of this information
        # but I imagine a future iteration of this _cloud method
        # will poll for results
        if is_tracking_enabled():
            err_message = truncate_error(repr(error))
            event_json = create_end_event_json(
                is_success=error is None,
                runtime_seconds=time.monotonic() - start,
                data_source_1_type="",
                data_source_2_type="",
                table1_count=0,
                table2_count=0,
                diff_count=0,
                error=err_message,
                diff_id=diff_id,
                is_cloud=True,
            )
            send_event_json(event_json)

        if error:
            raise error


class DbtParser:
    DEFAULT_PROFILES_DIR = os.path.expanduser("~") + "/.dbt"
    DEFAULT_PROJECT_DIR = os.getcwd()

    def __init__(self, profiles_dir_override: str, project_dir_override: str, is_cloud: bool) -> None:
        self.profiles_dir = profiles_dir_override or self.DEFAULT_PROFILES_DIR
        self.project_dir = project_dir_override or self.DEFAULT_PROJECT_DIR
        self.is_cloud = is_cloud
        self.connection = None
        self.project_dict = None
        self.requires_upper = False

        self.parse_run_results, self.parse_manifest, self.ProfileRenderer, self.yaml = import_dbt()

    def get_datadiff_variables(self) -> dict:
        return self.project_dict.get("vars").get("data_diff")

    def get_models(self):
        with open(self.project_dir + RUN_RESULTS_PATH) as run_results:
            run_results_dict = json.load(run_results)
            run_results_obj = self.parse_run_results(run_results=run_results_dict)

        dbt_version = parse_version(run_results_obj.metadata.dbt_version)

        if dbt_version < parse_version(LOWER_DBT_V) or dbt_version >= parse_version(UPPER_DBT_V):
            raise Exception(
                f"Found dbt: v{dbt_version} Expected the dbt project's version to be >= {LOWER_DBT_V} and < {UPPER_DBT_V}"
            )

        with open(self.project_dir + MANIFEST_PATH) as manifest:
            manifest_dict = json.load(manifest)
            manifest_obj = self.parse_manifest(manifest=manifest_dict)

        success_models = [x.unique_id for x in run_results_obj.results if x.status.name == "success"]
        models = [manifest_obj.nodes.get(x) for x in success_models]
        if not models:
            raise ValueError("Expected > 0 successful models runs from the last dbt command.")

        rich.print(f"Found {str(len(models))} successful model runs from the last dbt command.")
        return models

    def get_primary_keys(self, model):
        return list((x.name for x in model.columns.values() if "primary-key" in x.tags))

    def set_project_dict(self):
        with open(self.project_dir + PROJECT_FILE) as project:
            self.project_dict = self.yaml.safe_load(project)

    def _get_connection_creds(self) -> Tuple[Dict[str, str], str]:
        profiles_path = self.profiles_dir + PROFILES_FILE
        with open(profiles_path) as profiles:
            profiles = self.yaml.safe_load(profiles)

        dbt_profile = self.project_dict.get("profile")

        profile_outputs = get_from_dict_with_raise(
            profiles, dbt_profile, f"No profile '{dbt_profile}' found in '{profiles_path}'."
        )
        profile_target = get_from_dict_with_raise(
            profile_outputs, "target", f"No target found in profile '{dbt_profile}' in '{profiles_path}'."
        )
        outputs = get_from_dict_with_raise(
            profile_outputs, "outputs", f"No outputs found in profile '{dbt_profile}' in '{profiles_path}'."
        )
        credentials = get_from_dict_with_raise(
            outputs,
            profile_target,
            f"No credentials found for target '{profile_target}' in profile '{dbt_profile}' in '{profiles_path}'.",
        )
        conn_type = get_from_dict_with_raise(
            credentials,
            "type",
            f"No type found for target '{profile_target}' in profile '{dbt_profile}' in '{profiles_path}'.",
        )
        conn_type = conn_type.lower()

        # values can contain env_vars
        rendered_credentials = self.ProfileRenderer().render_data(credentials)
        return rendered_credentials, conn_type

    def set_connection(self):
        rendered_credentials, conn_type = self._get_connection_creds()

        if conn_type == "snowflake":
            if rendered_credentials.get("password") is None or rendered_credentials.get("private_key_path") is not None:
                raise Exception("Only password authentication is currently supported for Snowflake.")
            conn_info = {
                "driver": conn_type,
                "user": rendered_credentials.get("user"),
                "password": rendered_credentials.get("password"),
                "account": rendered_credentials.get("account"),
                "database": rendered_credentials.get("database"),
                "warehouse": rendered_credentials.get("warehouse"),
                "role": rendered_credentials.get("role"),
                "schema": rendered_credentials.get("schema"),
            }
            self.requires_upper = True
        elif conn_type == "bigquery":
            method = rendered_credentials.get("method")
            # there are many connection types https://docs.getdbt.com/reference/warehouse-setups/bigquery-setup#oauth-via-gcloud
            # this assumes that the user is auth'd via `gcloud auth application-default login`
            if method is None or method != "oauth":
                raise Exception("Oauth is the current method supported for Big Query.")
            conn_info = {
                "driver": conn_type,
                "project": rendered_credentials.get("project"),
                "dataset": rendered_credentials.get("dataset"),
            }
<<<<<<< HEAD
        elif conn_type == "duckdb":
            conn_info = {
                "driver": conn_type,
                "filepath": rendered_credentials.get("path"),
=======
        elif conn_type == "redshift":
            if rendered_credentials.get("password") is None or rendered_credentials.get("method") == "iam":
                raise Exception("Only password authentication is currently supported for Redshift.")
            conn_info = {
                "driver": conn_type,
                "host": rendered_credentials.get("host"),
                "user": rendered_credentials.get("user"),
                "password": rendered_credentials.get("password"),
                "port": rendered_credentials.get("port"),
                "dbname": rendered_credentials.get("dbname"),
            }
        elif conn_type == "databricks":
            conn_info = {
                "driver": conn_type,
                "catalog": rendered_credentials.get("catalog"),
                "server_hostname": rendered_credentials.get("host"),
                "http_path": rendered_credentials.get("http_path"),
                "schema": rendered_credentials.get("schema"),
                "access_token": rendered_credentials.get("token"),
            }
        elif conn_type == "postgres":
            conn_info = {
                "driver": "postgresql",
                "host": rendered_credentials.get("host"),
                "user": rendered_credentials.get("user"),
                "password": rendered_credentials.get("password"),
                "port": rendered_credentials.get("port"),
                "dbname": rendered_credentials.get("dbname") or rendered_credentials.get("database"),
>>>>>>> 6c30cdf8
            }
        else:
            raise NotImplementedError(f"Provider {conn_type} is not yet supported for dbt diffs")

        self.connection = conn_info<|MERGE_RESOLUTION|>--- conflicted
+++ resolved
@@ -357,12 +357,10 @@
                 "project": rendered_credentials.get("project"),
                 "dataset": rendered_credentials.get("dataset"),
             }
-<<<<<<< HEAD
         elif conn_type == "duckdb":
             conn_info = {
                 "driver": conn_type,
                 "filepath": rendered_credentials.get("path"),
-=======
         elif conn_type == "redshift":
             if rendered_credentials.get("password") is None or rendered_credentials.get("method") == "iam":
                 raise Exception("Only password authentication is currently supported for Redshift.")
@@ -391,7 +389,6 @@
                 "password": rendered_credentials.get("password"),
                 "port": rendered_credentials.get("port"),
                 "dbname": rendered_credentials.get("dbname") or rendered_credentials.get("database"),
->>>>>>> 6c30cdf8
             }
         else:
             raise NotImplementedError(f"Provider {conn_type} is not yet supported for dbt diffs")
